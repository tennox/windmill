{
	"name": "windmill-components",
<<<<<<< HEAD
	"version": "1.269.4",
=======
	"version": "1.270.0",
>>>>>>> dc583723
	"scripts": {
		"dev": "vite dev",
		"build": "vite build",
		"preview": "vite preview",
		"check": "svelte-check --tsconfig ./tsconfig.json --threshold warning",
		"check:watch": "svelte-check --tsconfig ./tsconfig.json --watch",
		"lint": "prettier --ignore-path .gitignore --check --plugin-search-dir=. . && eslint --ignore-path .gitignore .",
		"format": "prettier --ignore-path .gitignore --write --plugin-search-dir=. .",
		"package": "svelte-package -o package",
		"generate-backend-client": "openapi --input ../backend/windmill-api/openapi.yaml --output ./src/lib/gen --useOptions && sed -i '213 i \\    request.referrerPolicy = \"no-referrer\"\n' src/lib/gen/core/request.ts",
		"generate-backend-client-mac": "openapi --input ../backend/windmill-api/openapi.yaml --output ./src/lib/gen --useOptions",
		"pretest": "tsc --incremental -p tests/tsconfig.json",
		"test": "playwright test --config=tests-out/playwright.config.js",
		"filter-classes": "node filterTailwindClasses.js"
	},
	"devDependencies": {
		"@floating-ui/core": "^1.3.1",
		"@playwright/test": "^1.34.3",
		"@rgossiaux/svelte-headlessui": "^2.0.0",
		"@sveltejs/adapter-static": "^3.0.0",
		"@sveltejs/kit": "^2.0.0",
		"@sveltejs/package": "^2.2.2",
		"@sveltejs/vite-plugin-svelte": "^3.0.0",
		"@tailwindcss/forms": "^0.5.3",
		"@tailwindcss/typography": "^0.5.8",
		"@types/d3": "^7.4.0",
		"@types/d3-zoom": "^3.0.3",
		"@types/lodash": "^4.14.195",
		"@types/node": "^20.3.3",
		"@types/vscode": "^1.83.5",
		"@typescript-eslint/eslint-plugin": "^5.59.8",
		"@typescript-eslint/parser": "^5.60.0",
		"@zerodevx/svelte-toast": "^0.9.5",
		"autoprefixer": "^10.4.13",
		"cssnano": "^6.0.1",
		"d3-dag": "^0.11.5",
		"eslint": "^8.47.0",
		"eslint-config-prettier": "^8.6.0",
		"eslint-plugin-svelte": "^2.33.1",
		"ol": "^7.4.0",
		"openapi-typescript-codegen": "^0.25.0",
		"path-browserify": "^1.0.1",
		"pdfjs-dist": "^3.8.162",
		"postcss": "^8.4.24",
		"postcss-load-config": "^4.0.1",
		"prettier": "^2.8.8",
		"prettier-plugin-svelte": "^2.10.1",
		"simple-svelte-autocomplete": "^2.5.1",
		"style-to-object": "^0.4.1",
		"stylelint-config-recommended": "^13.0.0",
		"svelte": "^4.0.0",
		"svelte-awesome-color-picker": "^3.0.4",
		"svelte-check": "^3.4.3",
		"svelte-floating-ui": "^1.5.8",
		"svelte-highlight": "^7.6.0",
		"svelte-multiselect": "^10.0.0",
		"svelte-popperjs": "^1.3.2",
		"svelte-preprocess": "^5.0.1",
		"svelte-range-slider-pips": "^2.3.1",
		"svelte-splitpanes": "^0.8.0",
		"svelte2tsx": "^0.6.16",
		"tailwindcss": "^3.4.1",
		"tslib": "^2.6.1",
		"typescript": "^5.1.3",
		"vite": "^5",
		"vite-plugin-circular-dependency": "^0.2.1",
		"yootils": "^0.3.1"
	},
	"overrides": {
		"@rgossiaux/svelte-headlessui": {
			"svelte": "$svelte"
		},
		"ag-grid-svelte": {
			"svelte": "$svelte"
		},
		"svelte-chartjs": {
			"svelte": "$svelte"
		},
		"svelte-timezone-picker": {
			"svelte": "$svelte"
		},
		"monaco-editor": "$monaco-editor",
		"vscode": "$vscode"
	},
	"resolutions": {
		"monaco-editor": "npm:@codingame/monaco-editor-treemended@>=1.83.5 <1.84.0",
		"vscode": "npm:@codingame/monaco-vscode-api@>=1.83.5 <1.84.0"
	},
	"type": "module",
	"dependencies": {
		"@aws-crypto/sha256-js": "^4.0.0",
		"@leeoniya/ufuzzy": "^1.0.8",
		"@popperjs/core": "^2.11.6",
		"@redocly/json-to-json-schema": "^0.0.1",
		"@tanstack/svelte-table": "^8.9.9",
		"ag-charts-community": "^9.0.1",
		"ag-charts-enterprise": "^9.0.1",
		"ag-grid-community": "^31.0.0",
		"ag-grid-enterprise": "^31.0.0",
		"ansi_up": "^5.2.1",
		"chart.js": "^4.3.0",
		"chartjs-adapter-date-fns": "^3.0.0",
		"chartjs-plugin-zoom": "^2.0.0",
		"d3-zoom": "^3.0.0",
		"date-fns": "^2.30.0",
		"diff": "^5.1.0",
		"driver.js": "^1.3.0",
		"esm-env": "^1.0.0",
		"fast-equals": "^5.0.1",
		"graphql": "^16.7.1",
		"hash-sum": "^2.0.0",
		"highlight.js": "^11.8.0",
		"lodash": "^4.17.21",
		"lucide-svelte": "^0.293.0",
		"monaco-editor": "npm:@codingame/monaco-editor-treemended@>=1.83.5 <1.84.0",
		"monaco-editor-workers": "0.44.0",
		"monaco-graphql": "^1.5.1",
		"monaco-languageclient": "~7.0.1",
		"openai": "^4.3.0",
		"quill": "^1.3.7",
		"svelte-autosize": "^1.0.1",
		"svelte-carousel": "^1.0.25",
		"svelte-chartjs": "^3.1.5",
		"svelte-dnd-action": "^0.9.38",
		"svelte-exmarkdown": "^3.0.3",
		"svelte-infinite-loading": "^1.3.8",
		"svelte-portal": "^2.2.1",
		"svelte-tiny-virtual-list": "^2.0.5",
		"tailwind-merge": "^1.13.2",
		"vscode": "npm:@codingame/monaco-vscode-api@>=1.83.5 <1.84.0",
		"vscode-languageclient": "~9.0.1",
		"vscode-uri": "~3.0.8",
		"vscode-ws-jsonrpc": "~3.1.0",
		"windmill-parser-wasm": "^1.237.0",
		"y-monaco": "^0.1.4",
		"y-websocket": "^1.5.0",
		"yaml": "^2.3.4",
		"yjs": "^13.6.7"
	},
	"peerDependencies": {
		"@sveltejs/kit": "^2.0.0",
		"svelte": "^4.0.0"
	},
	"exports": {
		"./package.json": "./package.json",
		".": {
			"types": "./dist/index.d.ts",
			"svelte": "./dist/index.js"
		},
		"./assets/app.css": "./package/assets/app.css",
		"./components/TestJobLoader.svelte": {
			"types": "./package/components/TestJobLoader.svelte.d.ts",
			"svelte": "./package/components/TestJobLoader.svelte",
			"default": "./package/components/TestJobLoader.svelte"
		},
		"./components/common/kbd/Kbd.svelte": {
			"types": "./package/components/common/kbd/Kbd.svelte.d.ts",
			"svelte": "./package/components/common/kbd/Kbd.svelte",
			"default": "./package/components/common/kbd/Kbd.svelte"
		},
		"./components/icons/WindmillIcon.svelte": {
			"types": "./package/components/icons/WindmillIcon.d.ts",
			"svelte": "./package/components/icons/WindmillIcon.svelte",
			"default": "./package/components/icons/WindmillIcon.svelte"
		},
		"./components/IconedResourceType.svelte": {
			"types": "./package/components/IconedResourceType.svelte.d.ts",
			"svelte": "./package/components/IconedResourceType.svelte",
			"default": "./package/components/IconedResourceType.svelte"
		},
		"./components/common/drawer/Drawer.svelte": {
			"types": "./package/components/common/drawer/Drawer.svelte.d.ts",
			"svelte": "./package/components/common/drawer/Drawer.svelte",
			"default": "./package/components/common/drawer/Drawer.svelte"
		},
		"./components/common/drawer/DrawerContent.svelte": {
			"types": "./package/components/common/drawer/DrawerContent.svelte.d.ts",
			"svelte": "./package/components/common/drawer/DrawerContent.svelte",
			"default": "./package/components/common/drawer/DrawerContent.svelte"
		},
		"./components/common/button/Button.svelte": {
			"types": "./package/components/common/button/Button.svelte.d.ts",
			"svelte": "./package/components/common/button/Button.svelte",
			"default": "./package/components/common/button/Button.svelte"
		},
		"./components/RadioButton.svelte": {
			"types": "./package/components/RadioButton.svelte.d.ts",
			"svelte": "./package/components/RadioButton.svelte",
			"default": "./package/components/RadioButton.svelte"
		},
		"./components/Toggle.svelte": {
			"types": "./package/components/Toggle.svelte.d.ts",
			"svelte": "./package/components/Toggle.svelte",
			"default": "./package/components/Toggle.svelte"
		},
		"./components/common/tabs/Tabs.svelte": {
			"types": "./package/components/common/tabs/Tabs.svelte.d.ts",
			"svelte": "./package/components/common/tabs/Tabs.svelte",
			"default": "./package/components/common/tabs/Tabs.svelte"
		},
		"./components/common/tabs/Tab.svelte": {
			"types": "./package/components/common/tabs/Tab.svelte.d.ts",
			"svelte": "./package/components/common/tabs/Tab.svelte",
			"default": "./package/components/common/tabs/Tab.svelte"
		},
		"./components/common/alert/Alert.svelte": {
			"types": "./package/components/common/alert/Alert.svelte.d.ts",
			"svelte": "./package/components/common/alert/Alert.svelte",
			"default": "./package/components/common/alert/Alert.svelte"
		},
		"./components/apps/editor/AppPreview.svelte": {
			"types": "./package/components/apps/editor/AppPreview.svelte.d.ts",
			"svelte": "./package/components/apps/editor/AppPreview.svelte",
			"default": "./package/components/apps/editor/AppPreview.svelte"
		},
		"./components/FlowViewer.svelte": {
			"types": "./package/components/FlowViewer.svelte.d.ts",
			"svelte": "./package/components/FlowViewer.svelte",
			"default": "./package/components/FlowViewer.svelte"
		},
		"./components/FlowBuilder.svelte": {
			"types": "./package/components/FlowBuilder.svelte.d.ts",
			"svelte": "./package/components/FlowBuilder.svelte",
			"default": "./package/components/FlowBuilder.svelte"
		},
		"./components/FlowEditor.svelte": {
			"types": "./package/components/flows/FlowEditor.svelte.d.ts",
			"svelte": "./package/components/flows/FlowEditor.svelte",
			"default": "./package/components/flows/FlowEditor.svelte"
		},
		"./components/SchemaViewer.svelte": {
			"types": "./package/components/SchemaViewer.svelte.d.ts",
			"svelte": "./package/components/SchemaViewer.svelte",
			"default": "./package/components/SchemaViewer.svelte"
		},
		"./components/SchemaForm.svelte": {
			"types": "./package/components/SchemaForm.svelte.d.ts",
			"svelte": "./package/components/SchemaForm.svelte",
			"default": "./package/components/SchemaForm.svelte"
		},
		"./components/SchemaEditor.svelte": {
			"types": "./package/components/SchemaEditor.svelte.d.ts",
			"svelte": "./package/components/SchemaEditor.svelte",
			"default": "./package/components/SchemaEditor.svelte"
		},
		"./components/scriptEditor/LogPanel.svelte": {
			"types": "./package/components/scriptEditor/LogPanel.svelte.d.ts",
			"svelte": "./package/components/scriptEditor/LogPanel.svelte",
			"default": "./package/components/scriptEditor/LogPanel.svelte"
		},
		"./common": {
			"types": "./package/common.d.ts",
			"default": "./package/common.js"
		},
		"./utils": {
			"types": "./package/utils.d.ts",
			"default": "./package/utils.js"
		},
		"./infer": {
			"types": "./package/infer.d.ts",
			"default": "./package/infer.js"
		},
		"./stores": {
			"types": "./package/stores.d.ts",
			"default": "./package/stores.js"
		},
		"./components/flows/flowStore": {
			"types": "./package/components/flows/flowStore.d.ts",
			"default": "./package/components/flows/flowStore.js"
		},
		"./components/icons": {
			"types": "./package/components/icons/index.d.ts",
			"svelte": "./package/components/icons/index.js",
			"default": "./package/components/icons/index.js"
		},
		"./components/apps/inputType": {
			"types": "./package/components/apps/inputType.d.ts",
			"default": "./package/components/apps/inputType.js"
		},
		"./components/apps/types": {
			"types": "./package/components/apps/types.d.ts",
			"default": "./package/components/apps/types.js"
		},
		"./components/apps/editor/inlineScriptsPanel/utils": {
			"types": "./package/components/apps/editor/inlineScriptsPanel/utils.d.ts",
			"default": "./package/components/apps/editor/inlineScriptsPanel/utils.js"
		},
		"./gen/core/OpenAPI": {
			"types": "./package/gen/core/OpenAPI.d.ts",
			"default": "./package/gen/core/OpenAPI.js"
		},
		"./components/DropdownV2.svelte": {
			"types": "./package/components/DropdownV2.svelte.d.ts",
			"svelte": "./package/components/DropdownV2.svelte",
			"default": "./package/components/DropdownV2.svelte"
		}
	},
	"files": [
		"dist",
		"package"
	],
	"license": "AGPL-3.0",
	"svelte": "./dist/index.js",
	"typesVersions": {
		">4.0": {
			"components/IconedResourceType.svelte": [
				"./package/components/IconedResourceType.svelte.d.ts"
			],
			"components/TestJobLoader.svelte": [
				"./package/components/TestJobLoader.svelte.d.ts"
			],
			"components/SchemaForm.svelte": [
				"./package/components/SchemaForm.svelte.d.ts"
			],
			"components/icons/WindmillIcon.svelte": [
				"./package/components/icons/WindmillIcon.svelte.d.ts"
			],
			"components/scriptEditor/LogPanel.svelte": [
				"./package/components/scriptEditor/LogPanel.svelte.d.ts"
			],
			"components/common/kbd/Kbd.svelte": [
				"./package/components/common/kbd/Kbd.svelte.d.ts"
			],
			"components/common/drawer/Drawer.svelte": [
				"./package/components/common/drawer/Drawer.svelte.d.ts"
			],
			"components/common/drawer/DrawerContent.svelte": [
				"./package/components/common/drawer/DrawerContent.svelte.d.ts"
			],
			"components/common/button/Button.svelte": [
				"./package/components/common/button/Button.svelte.d.ts"
			],
			"components/RadioButton.svelte": [
				"./package/components/RadioButton.svelte.d.ts"
			],
			"components/Toggle.svelte": [
				"./package/components/Toggle.svelte.d.ts"
			],
			"components/common/tabs/Tabs.svelte": [
				"./package/components/common/tabs/Tabs.svelte.d.ts"
			],
			"components/common/tabs/Tab.svelte": [
				"./package/components/common/tabs/Tab.svelte.d.ts"
			],
			"components/common/alert/Alert.svelte": [
				"./package/components/common/alert/Alert.svelte.d.ts"
			],
			"components/apps/editor/AppPreview.svelte": [
				"./package/components/apps/editor/AppPreview.svelte.d.ts"
			],
			"components/FlowViewer.svelte": [
				"./package/components/FlowViewer.svelte.d.ts"
			],
			"components/FlowBuilder.svelte": [
				"./package/components/FlowBuilder.svelte.d.ts"
			],
			"components/FlowEditor.svelte": [
				"./package/components/flows/FlowEditor.svelte.d.ts"
			],
			"components/SchemaViewer.svelte": [
				"./package/components/SchemaViewer.svelte.d.ts"
			],
			"components/SchemaEditor.svelte": [
				"./package/components/SchemaEditor.svelte.d.ts"
			],
			"utils": [
				"./package/utils.d.ts"
			],
			"infer": [
				"./package/infer.d.ts"
			],
			"common": [
				"./package/common.d.ts"
			],
			"stores": [
				"./package/stores.d.ts"
			],
			"components/flows/flowStore": [
				"./package/components/flows/flowStore.d.ts"
			],
			"components/icons": [
				"./package/components/icons/index.d.ts"
			],
			"components/apps/inputType": [
				"./package/components/apps/inputType.d.ts"
			],
			"components/apps/types": [
				"./package/components/apps/types.d.ts"
			],
			"components/apps/editor/inlineScriptsPanel/utils": [
				"./package/components/apps/editor/inlineScriptsPanel/utils.d.ts"
			],
			"gen/core/OpenAPI": [
				"./package/gen/core/OpenAPI.d.ts"
			],
			"components/DropdownV2.svelte": [
				"./package/components/DropdownV2.svelte.d.ts"
			]
		}
	},
	"optionalDependencies": {
		"fsevents": "^2.3.3"
	}
}<|MERGE_RESOLUTION|>--- conflicted
+++ resolved
@@ -1,10 +1,6 @@
 {
 	"name": "windmill-components",
-<<<<<<< HEAD
-	"version": "1.269.4",
-=======
 	"version": "1.270.0",
->>>>>>> dc583723
 	"scripts": {
 		"dev": "vite dev",
 		"build": "vite build",
