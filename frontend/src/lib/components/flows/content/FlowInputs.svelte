<script lang="ts">
	import { RawScript, Script } from '$lib/gen'

	import { faCode, faCodeBranch, faRepeat } from '@fortawesome/free-solid-svg-icons'
	import { createEventDispatcher } from 'svelte'
	import FlowScriptPicker from '../pickers/FlowScriptPicker.svelte'
	import PickHubScript from '../pickers/PickHubScript.svelte'
	import PickScript from '../pickers/PickScript.svelte'

	export let shouldDisableTriggerScripts: boolean = false
	export let shouldDisableLoopCreation: boolean = false

	export let failureModule: boolean

	const dispatch = createEventDispatcher()
</script>

<div class="space-y-4 p-4">
	<div class="text-sm font-bold">Inline script</div>
	<div class="grid sm:grid-col-2 lg:grid-cols-3 gap-4">
<<<<<<< HEAD
		<PickScript
			customText={failureModule ? 'Pick an error handler from your workspace' : undefined}
			kind={failureModule ? Script.kind.FAILURE : Script.kind.SCRIPT}
			on:pick
		/>
		<FlowScriptPicker
			label={`Create branches`}
			icon={faCodeBranch}
			iconColor="text-blue-500"
			on:click={() => dispatch('branches')}
		/>
		<PickHubScript
			customText={failureModule ? 'Pick an error handler from your workspace' : undefined}
			kind={failureModule ? Script.kind.FAILURE : Script.kind.SCRIPT}
			on:pick
		/>
		{#if !failureModule}
			<PickScript
				customText={failureModule ? 'Pick an approval script from your workspace' : undefined}
				kind={failureModule ? Script.kind.FAILURE : Script.kind.APPROVAL}
				on:pick
			/>
			<PickHubScript
				customText={'Pick an approval script from the Hub'}
				kind={Script.kind.APPROVAL}
				on:pick
			/>
		{/if}

		{#if !shouldDisableLoopCreation}
			<FlowScriptPicker
				label={`Create a for-loop here`}
				disabled={shouldDisableLoopCreation}
				icon={faRepeat}
				iconColor="text-blue-500"
				on:click={() => dispatch('loop')}
			/>
		{/if}

		{#if !failureModule}
			<FlowScriptPicker
				label={`New PostgreSQL query`}
				icon={faCode}
				iconColor="text-blue-800"
				on:click={() =>
					dispatch('new', { language: RawScript.language.DENO, kind: 'script', subkind: 'pgsql' })}
			/>
		{/if}

=======
>>>>>>> 90c7b0c8
		<FlowScriptPicker
			label="Inline Python (3.10)"
			icon={faCode}
			iconColor="text-green-500"
			on:click={() => {
				dispatch('new', {
					language: RawScript.language.PYTHON3,
					kind: 'script',
					subkind: failureModule ? 'failure' : 'flow'
				})
			}}
		/>

		<FlowScriptPicker
			label="Inline Typescript (Deno)"
			icon={faCode}
			iconColor="text-blue-800"
			on:click={() => {
				dispatch('new', {
					language: RawScript.language.DENO,
					kind: 'script',
					subkind: failureModule ? 'failure' : 'flow'
				})
			}}
		/>

		<FlowScriptPicker
			label="Inline Go"
			icon={faCode}
			iconColor="text-blue-700"
			on:click={() => {
				dispatch('new', {
					language: RawScript.language.GO,
					kind: 'script',
					subkind: failureModule ? 'failure' : 'flow'
				})
			}}
		/>

		{#if !failureModule}
			<FlowScriptPicker
				label={`Inline PostgreSQL`}
				icon={faCode}
				iconColor="text-blue-800"
				on:click={() =>
					dispatch('new', { language: RawScript.language.DENO, kind: 'script', subkind: 'pgsql' })}
			/>
		{/if}
	</div>
	<div class="text-sm font-bold">Pre-made script</div>

	<div class="grid sm:grid-col-2 lg:grid-cols-3 gap-4">
		<PickScript
			customText={failureModule ? 'Error Handler from workspace' : undefined}
			kind={failureModule ? Script.kind.FAILURE : Script.kind.SCRIPT}
			on:pick
		/>
		<PickHubScript
			customText={failureModule ? 'Error Handler from Hub' : undefined}
			kind={failureModule ? Script.kind.FAILURE : Script.kind.SCRIPT}
			on:pick
		/>
	</div>

	{#if !shouldDisableTriggerScripts}
		<div class="text-sm font-bold">Trigger script</div>

		<div class="grid sm:grid-col-1 md:grid-col-2 lg:grid-cols-3 gap-4">
			<PickScript customText="Trigger script from workspace" kind={Script.kind.TRIGGER} on:pick />
			<PickHubScript customText="Trigger script from Hub" kind={Script.kind.TRIGGER} on:pick />
			<FlowScriptPicker
				label="Inline Typescript (Deno)"
				icon={faCode}
				iconColor="text-blue-800"
				on:click={() => dispatch('new', { language: RawScript.language.DENO, kind: 'trigger' })}
			/>
		</div>
	{/if}

	{#if !failureModule}
		<div class="text-sm font-bold">Approval step</div>
		<div class="grid sm:grid-col-1 md:grid-col-2 lg:grid-cols-3 gap-4">
			<PickScript customText="Approval step from workspace" kind={Script.kind.APPROVAL} on:pick />
			<PickHubScript
				customText={'Approval step from the Hub'}
				kind={Script.kind.APPROVAL}
				on:pick
			/>
		</div>

		{#if !shouldDisableLoopCreation}
			<div class="text-sm font-bold">Flow primitive</div>

			<div class="grid sm:grid-col-1 md:grid-col-2 lg:grid-cols-3 gap-4">
				<FlowScriptPicker
					label={`Create a for-loop`}
					icon={faRepeat}
					iconColor="text-blue-500"
					on:click={() => dispatch('loop')}
				/>
			</div>
		{/if}
	{/if}
</div><|MERGE_RESOLUTION|>--- conflicted
+++ resolved
@@ -18,58 +18,6 @@
 <div class="space-y-4 p-4">
 	<div class="text-sm font-bold">Inline script</div>
 	<div class="grid sm:grid-col-2 lg:grid-cols-3 gap-4">
-<<<<<<< HEAD
-		<PickScript
-			customText={failureModule ? 'Pick an error handler from your workspace' : undefined}
-			kind={failureModule ? Script.kind.FAILURE : Script.kind.SCRIPT}
-			on:pick
-		/>
-		<FlowScriptPicker
-			label={`Create branches`}
-			icon={faCodeBranch}
-			iconColor="text-blue-500"
-			on:click={() => dispatch('branches')}
-		/>
-		<PickHubScript
-			customText={failureModule ? 'Pick an error handler from your workspace' : undefined}
-			kind={failureModule ? Script.kind.FAILURE : Script.kind.SCRIPT}
-			on:pick
-		/>
-		{#if !failureModule}
-			<PickScript
-				customText={failureModule ? 'Pick an approval script from your workspace' : undefined}
-				kind={failureModule ? Script.kind.FAILURE : Script.kind.APPROVAL}
-				on:pick
-			/>
-			<PickHubScript
-				customText={'Pick an approval script from the Hub'}
-				kind={Script.kind.APPROVAL}
-				on:pick
-			/>
-		{/if}
-
-		{#if !shouldDisableLoopCreation}
-			<FlowScriptPicker
-				label={`Create a for-loop here`}
-				disabled={shouldDisableLoopCreation}
-				icon={faRepeat}
-				iconColor="text-blue-500"
-				on:click={() => dispatch('loop')}
-			/>
-		{/if}
-
-		{#if !failureModule}
-			<FlowScriptPicker
-				label={`New PostgreSQL query`}
-				icon={faCode}
-				iconColor="text-blue-800"
-				on:click={() =>
-					dispatch('new', { language: RawScript.language.DENO, kind: 'script', subkind: 'pgsql' })}
-			/>
-		{/if}
-
-=======
->>>>>>> 90c7b0c8
 		<FlowScriptPicker
 			label="Inline Python (3.10)"
 			icon={faCode}
@@ -165,6 +113,13 @@
 
 			<div class="grid sm:grid-col-1 md:grid-col-2 lg:grid-cols-3 gap-4">
 				<FlowScriptPicker
+					label={`Create branches`}
+					icon={faCodeBranch}
+					iconColor="text-blue-500"
+					on:click={() => dispatch('branches')}
+				/>
+
+				<FlowScriptPicker
 					label={`Create a for-loop`}
 					icon={faRepeat}
 					iconColor="text-blue-500"
