<script lang="ts">
	import type { FlowEditorContext } from '../types'
	import { getContext } from 'svelte'
	import Icon from 'svelte-awesome'
	import { faCalendarAlt, faSliders } from '@fortawesome/free-solid-svg-icons'
	import { classNames } from '$lib/utils'

	const { select, selectedId, schedule } = getContext<FlowEditorContext>('FlowEditorContext')

	$: settingsClass = classNames(
<<<<<<< HEAD
		'border w-full rounded-sm p-2 bg-white text-xs cursor-pointer flex items-center mb-4 ',
		$selectedId === 'settings'
			? 'outline outline-offset-1 outline-2 outline-indigo-800 bg-indigo-100'
			: undefined
=======
		'border w-full rounded-md p-2 bg-white text-sm cursor-pointer flex items-center mb-4 sticky top-0 z-20',
		$selectedId === 'settings' ? 'outline outline-offset-1 outline-2  outline-slate-900' : ''
>>>>>>> e90a8e2c
	)
</script>

<!-- svelte-ignore a11y-click-events-have-key-events -->
<div on:click={() => select('settings')} class={settingsClass}>
	<Icon data={faSliders} class="mr-2" />
	<span class="flex flex-row justify-between w-full flex-wrap gap-2 items-center">
		Settings
		<span
			class={classNames('badge', $schedule?.enabled ? 'badge-on' : 'badge-off')}
			on:click|stopPropagation={() => select('settings-schedule')}
		>
			{$schedule.cron}
			<Icon class={$schedule.cron ? 'ml-2' : ''} data={faCalendarAlt} scale={0.8} />
		</span>
	</span>
</div><|MERGE_RESOLUTION|>--- conflicted
+++ resolved
@@ -8,15 +8,8 @@
 	const { select, selectedId, schedule } = getContext<FlowEditorContext>('FlowEditorContext')
 
 	$: settingsClass = classNames(
-<<<<<<< HEAD
-		'border w-full rounded-sm p-2 bg-white text-xs cursor-pointer flex items-center mb-4 ',
-		$selectedId === 'settings'
-			? 'outline outline-offset-1 outline-2 outline-indigo-800 bg-indigo-100'
-			: undefined
-=======
 		'border w-full rounded-md p-2 bg-white text-sm cursor-pointer flex items-center mb-4 sticky top-0 z-20',
 		$selectedId === 'settings' ? 'outline outline-offset-1 outline-2  outline-slate-900' : ''
->>>>>>> e90a8e2c
 	)
 </script>
 
