<script lang="ts">
	import { classNames } from '$lib/utils'
	import { onMount } from 'svelte'
	import { scale } from 'svelte/transition'

	let show = false
	let menu: HTMLDivElement

	type Alignment = 'start' | 'end'
	type Side = 'top' | 'bottom'
	type Placement = `${Side}-${Alignment}`

	export let placement: Placement = 'bottom-start'

	function handleOutsideClick(event) {
		if (show && !menu.contains(event.target)) {
			show = false
		}
	}

	function handleEscape(event) {
		if (show && event.key === 'Escape') {
			show = false
		}
	}

	function close() {
		show = false
	}

	onMount(() => {
		document.addEventListener('click', handleOutsideClick, false)
		document.addEventListener('keyup', handleEscape, false)

		return () => {
			document.removeEventListener('click', handleOutsideClick, false)
			document.removeEventListener('keyup', handleEscape, false)
		}
	})

	const placementsClasses = {
		'bottom-start': 'origin-top-left left-0',
		'bottom-end': 'origin-top-right right-0',
		'top-start': 'origin-bottom-left left-0 bottom-0',
		'top-end': 'origin-bottom-right right-0 bottom-0'
	}
</script>

<div class="relative" bind:this={menu}>
<<<<<<< HEAD
	<div>
		<div on:click|stopPropagation={() => (show = !show)}>
			<slot name="trigger" />
		</div>

		{#if show}
			<div
				in:scale={{ duration: 100, start: 0.95 }}
				out:scale={{ duration: 75, start: 0.95 }}
				class={classNames(
					'z-50 absolute mt-2 w-60 rounded-md shadow-lg bg-white ring-1 ring-black ring-opacity-5 focus:outline-none',
					placementsClasses[placement]
				)}
				role="menu"
				tabindex="-1"
			>
				<slot {close} />
			</div>
		{/if}
=======
	<div on:click={() => (show = !show)} on:click>
		<slot name="trigger" />
>>>>>>> e90a8e2c
	</div>

	{#if show}
		<div
			class={classNames(
				'z-50 absolute mt-2 w-60 rounded-md shadow-lg bg-white ring-1 ring-black ring-opacity-5 focus:outline-none',
				placementsClasses[placement]
			)}
			role="menu"
			tabindex="-1"
		>
			<slot {close} />
		</div>
	{/if}
</div><|MERGE_RESOLUTION|>--- conflicted
+++ resolved
@@ -47,30 +47,8 @@
 </script>
 
 <div class="relative" bind:this={menu}>
-<<<<<<< HEAD
-	<div>
-		<div on:click|stopPropagation={() => (show = !show)}>
-			<slot name="trigger" />
-		</div>
-
-		{#if show}
-			<div
-				in:scale={{ duration: 100, start: 0.95 }}
-				out:scale={{ duration: 75, start: 0.95 }}
-				class={classNames(
-					'z-50 absolute mt-2 w-60 rounded-md shadow-lg bg-white ring-1 ring-black ring-opacity-5 focus:outline-none',
-					placementsClasses[placement]
-				)}
-				role="menu"
-				tabindex="-1"
-			>
-				<slot {close} />
-			</div>
-		{/if}
-=======
 	<div on:click={() => (show = !show)} on:click>
 		<slot name="trigger" />
->>>>>>> e90a8e2c
 	</div>
 
 	{#if show}
