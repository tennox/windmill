<script lang="ts">
	import { getContext } from 'svelte'
	import { twMerge } from 'tailwind-merge'
	import type { AppEditorContext, AppViewerContext } from '../../types'
	import ComponentHeader from '../ComponentHeader.svelte'
<<<<<<< HEAD
	import { ccomponents, type AppComponent } from './components'
=======
	import type { AppComponent } from './components'
>>>>>>> eaac598a
	import {
		AppBarChart,
		AppDisplayComponent,
		AppTable,
		AppText,
		AppButton,
		AppPieChart,
		AppSelect,
		AppCheckbox,
		AppTextInput,
		AppNumberInput,
		AppDateInput,
		AppForm,
		AppScatterChart,
		AppTimeseries,
		AppHtml,
		AppSliderInputs,
		AppFormButton,
		VegaLiteHtml,
		PlotlyHtml,
		AppRangeInput,
		AppTabs,
		AppIcon,
		AppCurrencyInput,
		AppDivider,
		AppFileInput,
		AppImage,
		AppContainer,
		AppAggridTable,
		AppDrawer,
		AppMap,
		AppSplitpanes,
		AppPdf
	} from '../../components'
	import AppMultiSelect from '../../components/inputs/AppMultiSelect.svelte'

	export let component: AppComponent
	export let selected: boolean
	export let locked: boolean = false
	export let render: boolean

	const { mode, app, errorByComponent, hoverStore } =
		getContext<AppViewerContext>('AppViewerContext')

	const editorContext = getContext<AppEditorContext>('AppEditorContext')
	const movingcomponents = editorContext?.movingcomponents
	$: ismoving =
		movingcomponents != undefined && $mode == 'dnd' && $movingcomponents?.includes(component.id)

	let initializing: boolean | undefined = undefined
	let componentContainerHeight: number = 0

	$: componentWithErrors = Object.values($errorByComponent).map((e) => e.componentId)
	$: hasError = componentWithErrors.includes(component.id)
</script>

<!-- svelte-ignore a11y-mouse-events-have-key-events -->
<div
	on:mouseover|stopPropagation={() => {
		if (component.id !== $hoverStore) {
			$hoverStore = component.id
		}
	}}
	on:mouseout|stopPropagation={() => {
		if ($hoverStore !== undefined) {
			$hoverStore = undefined
		}
	}}
	class="h-full flex flex-col w-full component {initializing ? 'overflow-hidden h-0' : ''}"
>
	{#if $mode !== 'preview'}
		<ComponentHeader
			hover={$hoverStore === component.id}
			{component}
			{selected}
			on:delete
			on:lock
			on:expand
			{locked}
		/>
	{/if}

	{#if ismoving}
		<div class="absolute -top-8 w-40 ">
			<button
				class="border p-0.5 text-xs"
				on:click={() => {
					$movingcomponents = undefined
				}}>Cancel move</button
			>
		</div>
	{/if}
	<div
		class={twMerge(
			'h-full bg-white/40 outline-1',
			$hoverStore === component.id && $mode !== 'preview' ? 'outline outline-blue-600' : '',
			selected && $mode !== 'preview' ? 'outline outline-indigo-600' : '',
			$mode != 'preview' ? 'cursor-pointer' : '',
			'relative z-auto',
			$app.css?.['app']?.['component']?.class,
			ismoving ? 'animate-pulse' : ''
		)}
		style={$app.css?.['app']?.['component']?.style}
		bind:clientHeight={componentContainerHeight}
	>
		{#if component.type === 'displaycomponent'}
			<AppDisplayComponent
				id={component.id}
				customCss={component.customCss}
				bind:initializing
				componentInput={component.componentInput}
				{render}
			/>
		{:else if component.type === 'barchartcomponent'}
			<AppBarChart
				configuration={component.configuration}
				id={component.id}
				customCss={component.customCss}
				bind:initializing
				componentInput={component.componentInput}
				{render}
			/>
		{:else if component.type === 'timeseriescomponent'}
			<AppTimeseries
				id={component.id}
				customCss={component.customCss}
				configuration={component.configuration}
				bind:initializing
				componentInput={component.componentInput}
				{render}
			/>
		{:else if component.type === 'htmlcomponent'}
			<AppHtml
				id={component.id}
				customCss={component.customCss}
				bind:initializing
				componentInput={component.componentInput}
				{render}
			/>
		{:else if component.type === 'vegalitecomponent'}
			<VegaLiteHtml
				configuration={component.configuration}
				id={component.id}
				bind:initializing
				componentInput={component.componentInput}
				{render}
			/>
		{:else if component.type === 'plotlycomponent'}
			<PlotlyHtml
				id={component.id}
				configuration={component.configuration}
				bind:initializing
				componentInput={component.componentInput}
				{render}
			/>
		{:else if component.type === 'scatterchartcomponent'}
			<AppScatterChart
				configuration={component.configuration}
				id={component.id}
				customCss={component.customCss}
				bind:initializing
				componentInput={component.componentInput}
				{render}
			/>
		{:else if component.type === 'piechartcomponent'}
			<AppPieChart
				configuration={component.configuration}
				id={component.id}
				customCss={component.customCss}
				bind:initializing
				componentInput={component.componentInput}
				{render}
			/>
		{:else if component.type === 'tablecomponent'}
			<AppTable
				configuration={component.configuration}
				id={component.id}
				customCss={component.customCss}
				bind:initializing
				componentInput={component.componentInput}
				actionButtons={component.actionButtons}
				{render}
			/>
		{:else if component.type === 'aggridcomponent'}
			<AppAggridTable
				id={component.id}
				configuration={component.configuration}
				bind:initializing
				componentInput={component.componentInput}
				{render}
			/>
		{:else if component.type === 'textcomponent'}
			<AppText
				id={component.id}
				verticalAlignment={component.verticalAlignment}
				horizontalAlignment={component.horizontalAlignment}
				configuration={component.configuration}
				customCss={component.customCss}
				bind:initializing
				componentInput={component.componentInput}
				{render}
			/>
		{:else if component.type === 'buttoncomponent'}
			<AppButton
				id={component.id}
				verticalAlignment={component.verticalAlignment}
				horizontalAlignment={component.horizontalAlignment}
				configuration={component.configuration}
				customCss={component.customCss}
				componentInput={component.componentInput}
				recomputeIds={component.recomputeIds}
				bind:initializing
				{render}
			/>
		{:else if component.type === 'selectcomponent' || component.type === 'resourceselectcomponent'}
			<AppSelect
				id={component.id}
				verticalAlignment={component.verticalAlignment}
				horizontalAlignment={component.horizontalAlignment}
				configuration={component.configuration}
				customCss={component.customCss}
				{render}
			/>
		{:else if component.type === 'multiselectcomponent'}
			<AppMultiSelect
				id={component.id}
				verticalAlignment={component.verticalAlignment}
				horizontalAlignment={component.horizontalAlignment}
				configuration={component.configuration}
				customCss={component.customCss}
				{render}
			/>
		{:else if component.type === 'formcomponent'}
			<AppForm
				id={component.id}
				horizontalAlignment={component.horizontalAlignment}
				configuration={component.configuration}
				customCss={component.customCss}
				componentInput={component.componentInput}
				recomputeIds={component.recomputeIds}
				{render}
			/>
		{:else if component.type === 'formbuttoncomponent'}
			<AppFormButton
				id={component.id}
				verticalAlignment={component.verticalAlignment}
				horizontalAlignment={component.horizontalAlignment}
				configuration={component.configuration}
				customCss={component.customCss}
				componentInput={component.componentInput}
				recomputeIds={component.recomputeIds}
				{render}
			/>
		{:else if component.type === 'checkboxcomponent'}
			<AppCheckbox
				id={component.id}
				verticalAlignment={component.verticalAlignment}
				horizontalAlignment={component.horizontalAlignment}
				configuration={component.configuration}
				customCss={component.customCss}
				{render}
			/>
		{:else if component.type === 'textinputcomponent'}
			<AppTextInput
				id={component.id}
				verticalAlignment={component.verticalAlignment}
				configuration={component.configuration}
				customCss={component.customCss}
				{render}
			/>
		{:else if component.type === 'emailinputcomponent'}
			<AppTextInput
				verticalAlignment={component.verticalAlignment}
				configuration={component.configuration}
				inputType="email"
				appCssKey="emailinputcomponent"
				id={component.id}
				customCss={component.customCss}
				{render}
			/>
		{:else if component.type === 'passwordinputcomponent'}
			<AppTextInput
				verticalAlignment={component.verticalAlignment}
				configuration={component.configuration}
				inputType="password"
				appCssKey="passwordinputcomponent"
				id={component.id}
				customCss={component.customCss}
				{render}
			/>
		{:else if component.type === 'dateinputcomponent'}
			<AppDateInput
				verticalAlignment={component.verticalAlignment}
				configuration={component.configuration}
				inputType="date"
				id={component.id}
				customCss={component.customCss}
				{render}
			/>
		{:else if component.type === 'numberinputcomponent'}
			<AppNumberInput
				verticalAlignment={component.verticalAlignment}
				configuration={component.configuration}
				id={component.id}
				customCss={component.customCss}
				{render}
			/>
		{:else if component.type === 'currencycomponent'}
			<AppCurrencyInput
				verticalAlignment={component.verticalAlignment}
				configuration={component.configuration}
				id={component.id}
				customCss={component.customCss}
				{render}
			/>
		{:else if component.type === 'slidercomponent'}
			<AppSliderInputs
				verticalAlignment={component.verticalAlignment}
				configuration={component.configuration}
				id={component.id}
				customCss={component.customCss}
				bind:initializing
				{render}
			/>
		{:else if component.type === 'horizontaldividercomponent'}
			<AppDivider
				verticalAlignment={component.verticalAlignment}
				horizontalAlignment={component.horizontalAlignment}
				configuration={component.configuration}
				id={component.id}
				customCss={component.customCss}
				position="horizontal"
				{render}
			/>
		{:else if component.type === 'verticaldividercomponent'}
			<AppDivider
				verticalAlignment={component.verticalAlignment}
				horizontalAlignment={component.horizontalAlignment}
				configuration={component.configuration}
				id={component.id}
				customCss={component.customCss}
				position="vertical"
				{render}
			/>
		{:else if component.type === 'rangecomponent'}
			<AppRangeInput
				verticalAlignment={component.verticalAlignment}
				configuration={component.configuration}
				id={component.id}
				customCss={component.customCss}
				{render}
				bind:initializing
			/>
		{:else if component.type === 'tabscomponent' && component.tabs}
			<AppTabs
				configuration={component.configuration}
				id={component.id}
				tabs={component.tabs}
				customCss={component.customCss}
				{componentContainerHeight}
				{render}
			/>
		{:else if component.type === 'containercomponent'}
			<AppContainer
				id={component.id}
				customCss={component.customCss}
				{componentContainerHeight}
				{render}
			/>
		{:else if component.type === 'verticalsplitpanescomponent'}
			<AppSplitpanes
				id={component.id}
				customCss={component.customCss}
				panes={component.panes}
				{componentContainerHeight}
				{render}
			/>
		{:else if component.type === 'horizontalsplitpanescomponent'}
			<AppSplitpanes
				id={component.id}
				customCss={component.customCss}
				panes={component.panes}
				{componentContainerHeight}
				horizontal={true}
				{render}
			/>
		{:else if component.type === 'iconcomponent'}
			<AppIcon
				verticalAlignment={component.verticalAlignment}
				horizontalAlignment={component.horizontalAlignment}
				configuration={component.configuration}
				id={component.id}
				customCss={component.customCss}
				{render}
			/>
		{:else if component.type === 'fileinputcomponent'}
			<AppFileInput
				configuration={component.configuration}
				id={component.id}
				customCss={component.customCss}
				{render}
			/>
		{:else if component.type === 'imagecomponent'}
			<AppImage
				configuration={component.configuration}
				id={component.id}
				customCss={component.customCss}
				{render}
			/>
		{:else if component.type === 'drawercomponent'}
			<AppDrawer
				verticalAlignment={component.verticalAlignment}
				horizontalAlignment={component.horizontalAlignment}
				configuration={component.configuration}
				id={component.id}
				customCss={component.customCss}
				{render}
			/>
		{:else if component.type === 'mapcomponent'}
			<AppMap
				configuration={component.configuration}
				id={component.id}
				customCss={component.customCss}
				{render}
			/>
		{:else if component.type === 'pdfcomponent'}
			<AppPdf
				configuration={component.configuration}
				id={component.id}
				customCss={component.customCss}
				{render}
			/>
		{/if}
	</div>
</div>
{#if initializing}
	<div class="absolute inset-0 center-center flex-col bg- border animate-skeleton" />
{/if}<|MERGE_RESOLUTION|>--- conflicted
+++ resolved
@@ -3,11 +3,7 @@
 	import { twMerge } from 'tailwind-merge'
 	import type { AppEditorContext, AppViewerContext } from '../../types'
 	import ComponentHeader from '../ComponentHeader.svelte'
-<<<<<<< HEAD
-	import { ccomponents, type AppComponent } from './components'
-=======
 	import type { AppComponent } from './components'
->>>>>>> eaac598a
 	import {
 		AppBarChart,
 		AppDisplayComponent,
